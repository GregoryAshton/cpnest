import unittest
import numpy as np
import cpnest.model

class GaussianMixtureModel(cpnest.model.Model):
    """
    A simple gaussian model with parameters mean and sigma
    Shows example of using your own data
    """
    names=['mean1','sigma1','mean2','sigma2','weight']
    bounds=[[-3,3],[0.01,1],[-3,3],[0.01,1],[0.0,1.0]]
    data = []
    for _ in range(1000):
        if np.random.uniform(0.0,1.0) < 0.3:
            data.append(np.random.normal(0.5,0.5))
        else:
            data.append(np.random.normal(-1.5,0.03))

    @classmethod
    def log_likelihood(cls,x):
        w = x['weight']
<<<<<<< HEAD
        m1 = x['mean1']
        m2 = x['mean2']
        s1 = x['sigma1']
        s2 = x['sigma2']
        logL = np.sum([np.logaddexp(np.log(w)-0.5*((d-m1)/s1)**2,np.log(1.0-w)-0.5*((d-m2)/s2)**2) for d in cls.data])
=======
        logL = np.sum([np.logaddexp(np.log(w/(sqrt(2*np.pi)*x['sigma1']))-0.5*((d-x['mean1'])/x['sigma1'])**2,
                                    np.log((1.0-w)/(sqrt(2*np.pi)*x['sigma2']))-0.5*((d-x['mean2'])/x['sigma2'])**2) 
                       for d in cls.data ] )
>>>>>>> 5b8f9f93
        return logL

    def log_prior(self,p):
        if not self.in_bounds(p): return -np.inf
        return -np.log(p['sigma1'])-np.log(p['sigma2'])

class GaussianMixtureTestCase(unittest.TestCase):
    """
    Test the gaussian model
    """
    def setUp(self):
        self.work=cpnest.CPNest(GaussianMixtureModel(),verbose=3,Nthreads=8,Nlive=1024,maxmcmc=100,Poolsize=1000)

    def test_run(self):
        self.work.run()



def test_all():
    unittest.main(verbosity=2)

if __name__=='__main__':
    unittest.main(verbosity=2)<|MERGE_RESOLUTION|>--- conflicted
+++ resolved
@@ -19,17 +19,9 @@
     @classmethod
     def log_likelihood(cls,x):
         w = x['weight']
-<<<<<<< HEAD
-        m1 = x['mean1']
-        m2 = x['mean2']
-        s1 = x['sigma1']
-        s2 = x['sigma2']
-        logL = np.sum([np.logaddexp(np.log(w)-0.5*((d-m1)/s1)**2,np.log(1.0-w)-0.5*((d-m2)/s2)**2) for d in cls.data])
-=======
         logL = np.sum([np.logaddexp(np.log(w/(sqrt(2*np.pi)*x['sigma1']))-0.5*((d-x['mean1'])/x['sigma1'])**2,
                                     np.log((1.0-w)/(sqrt(2*np.pi)*x['sigma2']))-0.5*((d-x['mean2'])/x['sigma2'])**2) 
                        for d in cls.data ] )
->>>>>>> 5b8f9f93
         return logL
 
     def log_prior(self,p):
